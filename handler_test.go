package tint_test

import (
	"bytes"
	"context"
	"errors"
	"io"
	"log/slog"
	"os"
	"slices"
	"strconv"
	"strings"
	"testing"
	"time"

	"github.com/lmittmann/tint"
)

var faketime = time.Date(2009, time.November, 10, 23, 0, 0, 0, time.UTC)

func Example() {
	slog.SetDefault(slog.New(tint.NewHandler(os.Stderr, &tint.Options{
		Level:      slog.LevelDebug,
		TimeFormat: time.Kitchen,
	})))

	slog.Info("Starting server", "addr", ":8080", "env", "production")
	slog.Debug("Connected to DB", "db", "myapp", "host", "localhost:5432")
	slog.Warn("Slow request", "method", "GET", "path", "/users", "duration", 497*time.Millisecond)
	slog.Error("DB connection lost", tint.Err(errors.New("connection reset")), "db", "myapp")
	// Output:
}

// Run test with "faketime" tag:
//
//	TZ="" go test -tags=faketime
func TestHandler(t *testing.T) {
	if !faketime.Equal(time.Now()) {
		t.Skip(`skipping test; run with "-tags=faketime"`)
	}

	tests := []struct {
		Opts *tint.Options
		F    func(l *slog.Logger)
		Want string
	}{
		{
			F: func(l *slog.Logger) {
				l.Info("test", "key", "val")
			},
			Want: `Nov 10 23:00:00.000 INF test key=val`,
		},
		{
			F: func(l *slog.Logger) {
				l.Error("test", tint.Err(errors.New("fail")))
			},
			Want: `Nov 10 23:00:00.000 ERR test err=fail`,
		},
		{
			F: func(l *slog.Logger) {
				l.Info("test", slog.Group("group", slog.String("key", "val"), tint.Err(errors.New("fail"))))
			},
			Want: `Nov 10 23:00:00.000 INF test group.key=val group.err=fail`,
		},
		{
			F: func(l *slog.Logger) {
				l.WithGroup("group").Info("test", "key", "val")
			},
			Want: `Nov 10 23:00:00.000 INF test group.key=val`,
		},
		{
			F: func(l *slog.Logger) {
				l.With("key", "val").Info("test", "key2", "val2")
			},
			Want: `Nov 10 23:00:00.000 INF test key=val key2=val2`,
		},
		{
			F: func(l *slog.Logger) {
				l.Info("test", "k e y", "v a l")
			},
			Want: `Nov 10 23:00:00.000 INF test "k e y"="v a l"`,
		},
		{
			F: func(l *slog.Logger) {
				l.WithGroup("g r o u p").Info("test", "key", "val")
			},
			Want: `Nov 10 23:00:00.000 INF test "g r o u p.key"=val`,
		},
		{
			F: func(l *slog.Logger) {
				l.Info("test", "slice", []string{"a", "b", "c"}, "map", map[string]int{"a": 1, "b": 2, "c": 3})
			},
			Want: `Nov 10 23:00:00.000 INF test slice="[a b c]" map="map[a:1 b:2 c:3]"`,
		},
		{
			Opts: &tint.Options{
				AddSource: true,
				NoColor:   true,
			},
			F: func(l *slog.Logger) {
				l.Info("test", "key", "val")
			},
			Want: `Nov 10 23:00:00.000 INF tint/handler_test.go:101 test key=val`,
		},
		{
			Opts: &tint.Options{
				TimeFormat: time.Kitchen,
				NoColor:    true,
			},
			F: func(l *slog.Logger) {
				l.Info("test", "key", "val")
			},
			Want: `11:00PM INF test key=val`,
		},
		{
			Opts: &tint.Options{
				ReplaceAttr: drop(slog.TimeKey),
				NoColor:     true,
			},
			F: func(l *slog.Logger) {
				l.Info("test", "key", "val")
			},
			Want: `INF test key=val`,
		},
		{
			Opts: &tint.Options{
				ReplaceAttr: drop(slog.LevelKey),
				NoColor:     true,
			},
			F: func(l *slog.Logger) {
				l.Info("test", "key", "val")
			},
			Want: `Nov 10 23:00:00.000 test key=val`,
		},
		{
			Opts: &tint.Options{
				ReplaceAttr: drop(slog.MessageKey),
				NoColor:     true,
			},
			F: func(l *slog.Logger) {
				l.Info("test", "key", "val")
			},
			Want: `Nov 10 23:00:00.000 INF key=val`,
		},
		{
			Opts: &tint.Options{
				ReplaceAttr: drop(slog.TimeKey, slog.LevelKey, slog.MessageKey),
				NoColor:     true,
			},
			F: func(l *slog.Logger) {
				l.Info("test", "key", "val")
			},
			Want: `key=val`,
		},
		{
			Opts: &tint.Options{
				ReplaceAttr: drop("key"),
				NoColor:     true,
			},
			F: func(l *slog.Logger) {
				l.Info("test", "key", "val")
			},
			Want: `Nov 10 23:00:00.000 INF test`,
		},
		{
			Opts: &tint.Options{
				ReplaceAttr: drop("key"),
				NoColor:     true,
			},
			F: func(l *slog.Logger) {
				l.WithGroup("group").Info("test", "key", "val", "key2", "val2")
			},
			Want: `Nov 10 23:00:00.000 INF test group.key=val group.key2=val2`,
		},
		{
			Opts: &tint.Options{
				ReplaceAttr: func(groups []string, a slog.Attr) slog.Attr {
					if a.Key == "key" && len(groups) == 1 && groups[0] == "group" {
						return slog.Attr{}
					}
					return a
				},
				NoColor: true,
			},
			F: func(l *slog.Logger) {
				l.WithGroup("group").Info("test", "key", "val", "key2", "val2")
			},
			Want: `Nov 10 23:00:00.000 INF test group.key2=val2`,
		},
		{
			Opts: &tint.Options{
				ReplaceAttr: replace(slog.IntValue(42), slog.TimeKey),
				NoColor:     true,
			},
			F: func(l *slog.Logger) {
				l.Info("test", "key", "val")
			},
			Want: `42 INF test key=val`,
		},
		{
			Opts: &tint.Options{
				ReplaceAttr: replace(slog.StringValue("INFO"), slog.LevelKey),
				NoColor:     true,
			},
			F: func(l *slog.Logger) {
				l.Info("test", "key", "val")
			},
			Want: `Nov 10 23:00:00.000 INFO test key=val`,
		},
		{
			Opts: &tint.Options{
				ReplaceAttr: replace(slog.IntValue(42), slog.MessageKey),
				NoColor:     true,
			},
			F: func(l *slog.Logger) {
				l.Info("test", "key", "val")
			},
			Want: `Nov 10 23:00:00.000 INF 42 key=val`,
		},
		{
			Opts: &tint.Options{
				ReplaceAttr: replace(slog.IntValue(42), "key"),
				NoColor:     true,
			},
			F: func(l *slog.Logger) {
				l.With("key", "val").Info("test", "key2", "val2")
			},
			Want: `Nov 10 23:00:00.000 INF test key=42 key2=val2`,
		},
		{
			Opts: &tint.Options{
				ReplaceAttr: func(groups []string, a slog.Attr) slog.Attr {
					return slog.Attr{}
				},
				NoColor: true,
			},
			F: func(l *slog.Logger) {
				l.Info("test", "key", "val")
			},
			Want: ``,
		},
		{
			F: func(l *slog.Logger) {
				l.Info("test", "key", "")
			},
			Want: `Nov 10 23:00:00.000 INF test key=""`,
		},
		{
			F: func(l *slog.Logger) {
				l.Info("test", "", "val")
			},
			Want: `Nov 10 23:00:00.000 INF test ""=val`,
		},
		{
			F: func(l *slog.Logger) {
				l.Info("test", "", "")
			},
			Want: `Nov 10 23:00:00.000 INF test ""=""`,
		},

		{ // https://github.com/lmittmann/tint/issues/8
			F: func(l *slog.Logger) {
				l.Log(context.TODO(), slog.LevelInfo+1, "test")
			},
			Want: `Nov 10 23:00:00.000 INF+1 test`,
		},
		{
			Opts: &tint.Options{
				Level:   slog.LevelDebug - 1,
				NoColor: true,
			},
			F: func(l *slog.Logger) {
				l.Log(context.TODO(), slog.LevelDebug-1, "test")
			},
			Want: `Nov 10 23:00:00.000 DBG-1 test`,
		},
		{ // https://github.com/lmittmann/tint/issues/12
			F: func(l *slog.Logger) {
				l.Error("test", slog.Any("error", errors.New("fail")))
			},
			Want: `Nov 10 23:00:00.000 ERR test error=fail`,
		},
		{ // https://github.com/lmittmann/tint/issues/15
			F: func(l *slog.Logger) {
				l.Error("test", tint.Err(nil))
			},
			Want: `Nov 10 23:00:00.000 ERR test err=<nil>`,
		},
		{ // https://github.com/lmittmann/tint/pull/26
			Opts: &tint.Options{
				ReplaceAttr: func(groups []string, a slog.Attr) slog.Attr {
					if a.Key == slog.TimeKey && len(groups) == 0 {
						return slog.Time(slog.TimeKey, a.Value.Time().Add(24*time.Hour))
					}
					return a
				},
				NoColor: true,
			},
			F: func(l *slog.Logger) {
				l.Error("test")
			},
			Want: `Nov 11 23:00:00.000 ERR test`,
		},
		{ // https://github.com/lmittmann/tint/pull/27
			F: func(l *slog.Logger) {
				l.Info("test", "a", "b", slog.Group("", slog.String("c", "d")), "e", "f")
			},
			Want: `Nov 10 23:00:00.000 INF test a=b c=d e=f`,
		},
		{ // https://github.com/lmittmann/tint/pull/30
			// drop built-in attributes in a grouped log
			Opts: &tint.Options{
				ReplaceAttr: drop(slog.TimeKey, slog.LevelKey, slog.MessageKey, slog.SourceKey),
				AddSource:   true,
				NoColor:     true,
			},
			F: func(l *slog.Logger) {
				l.WithGroup("group").Info("test", "key", "val")
			},
			Want: `group.key=val`,
		},
		{ // https://github.com/lmittmann/tint/issues/36
			Opts: &tint.Options{
				ReplaceAttr: func(g []string, a slog.Attr) slog.Attr {
					if len(g) == 0 && a.Key == slog.LevelKey {
						_ = a.Value.Any().(slog.Level)
					}
					return a
				},
				NoColor: true,
			},
			F: func(l *slog.Logger) {
				l.Info("test")
			},
			Want: `Nov 10 23:00:00.000 INF test`,
		},
		{ // https://github.com/lmittmann/tint/issues/37
			Opts: &tint.Options{
				AddSource: true,
				ReplaceAttr: func(g []string, a slog.Attr) slog.Attr {
					return a
				},
				NoColor: true,
			},
			F: func(l *slog.Logger) {
				l.Info("test")
			},
			Want: `Nov 10 23:00:00.000 INF tint/handler_test.go:346 test`,
		},
		{ // https://github.com/lmittmann/tint/issues/44
			F: func(l *slog.Logger) {
				l = l.WithGroup("group")
				l.Error("test", tint.Err(errTest))
			},
			Want: `Nov 10 23:00:00.000 ERR test group.err=fail`,
		},
		{ // https://github.com/lmittmann/tint/issues/55
			F: func(l *slog.Logger) {
				l.Info("test", "key", struct {
					A int
					B *string
				}{A: 123})
			},
			Want: `Nov 10 23:00:00.000 INF test key="{A:123 B:<nil>}"`,
		},
<<<<<<< HEAD
		{ // https://github.com/lmittmann/tint/issues/59
			Opts: &tint.Options{
				NoColor: false,
			},
			F: func(l *slog.Logger) {
				l.Info("test", "color", "\033[92mgreen\033[0m")
			},
			Want: "\033[2mNov 10 23:00:00.000\033[0m \033[92mINF\033[0m test \033[2mcolor=\033[0m\033[92mgreen\033[0m",
		},
		{
			Opts: &tint.Options{
				NoColor: false,
			},
			F: func(l *slog.Logger) {
				l.Info("test", "color", "\033[92mgreen quoted\033[0m")
			},
			Want: "\033[2mNov 10 23:00:00.000\033[0m \033[92mINF\033[0m test \033[2mcolor=\033[0m\"\033[92mgreen quoted\033[0m\"",
		},
		{
			Opts: &tint.Options{
				NoColor: true,
			},
			F: func(l *slog.Logger) {
				l.Info("test", "color", "\033[92mgreen\033[0m")
			},
			Want: `Nov 10 23:00:00.000 INF test color=green`,
		},
		{
			Opts: &tint.Options{
				NoColor: true,
			},
			F: func(l *slog.Logger) {
				l.Info("test", "color", "\033[92mgreen quoted\033[0m")
			},
			Want: `Nov 10 23:00:00.000 INF test color="green quoted"`,
=======
		{ // https://github.com/lmittmann/tint/pull/66
			F: func(l *slog.Logger) {
				errAttr := tint.Err(errors.New("fail"))
				errAttr.Key = "error"
				l.Error("test", errAttr)
			},
			Want: `Nov 10 23:00:00.000 ERR test error=fail`,
>>>>>>> bd5634ca
		},
	}

	for i, test := range tests {
		t.Run(strconv.Itoa(i), func(t *testing.T) {
			var buf bytes.Buffer
			if test.Opts == nil {
				test.Opts = &tint.Options{NoColor: true}
			}
			l := slog.New(tint.NewHandler(&buf, test.Opts))
			test.F(l)

			got := strings.TrimRight(buf.String(), "\n")
			if test.Want != got {
				t.Fatalf("(-want +got)\n- %s\n+ %s", test.Want, got)
			}
		})
	}
}

// drop returns a ReplaceAttr that drops the given keys.
func drop(keys ...string) func([]string, slog.Attr) slog.Attr {
	return func(groups []string, a slog.Attr) slog.Attr {
		if len(groups) > 0 {
			return a
		}

		for _, key := range keys {
			if a.Key == key {
				a = slog.Attr{}
			}
		}
		return a
	}
}

func replace(new slog.Value, keys ...string) func([]string, slog.Attr) slog.Attr {
	return func(groups []string, a slog.Attr) slog.Attr {
		if len(groups) > 0 {
			return a
		}

		for _, key := range keys {
			if a.Key == key {
				a.Value = new
			}
		}
		return a
	}
}

func TestReplaceAttr(t *testing.T) {
	if !faketime.Equal(time.Now()) {
		t.Skip(`skipping test; run with "-tags=faketime"`)
	}

	tests := [][]any{
		{},
		{"key", "val"},
		{"key", "val", slog.Group("group", "key2", "val2")},
		{"key", "val", slog.Group("group", "key2", "val2", slog.Group("group2", "key3", "val3"))},
	}

	type replaceAttrParams struct {
		Groups []string
		Attr   slog.Attr
	}

	replaceAttrRecorder := func(record *[]replaceAttrParams) func([]string, slog.Attr) slog.Attr {
		return func(groups []string, a slog.Attr) slog.Attr {
			*record = append(*record, replaceAttrParams{groups, a})
			return a
		}
	}

	for i, test := range tests {
		t.Run(strconv.Itoa(i), func(t *testing.T) {
			slogRecord := make([]replaceAttrParams, 0)
			slogLogger := slog.New(slog.NewTextHandler(io.Discard, &slog.HandlerOptions{
				ReplaceAttr: replaceAttrRecorder(&slogRecord),
			}))
			slogLogger.Log(context.TODO(), slog.LevelInfo, "", test...)

			tintRecord := make([]replaceAttrParams, 0)
			tintLogger := slog.New(tint.NewHandler(io.Discard, &tint.Options{
				ReplaceAttr: replaceAttrRecorder(&tintRecord),
			}))
			tintLogger.Log(context.TODO(), slog.LevelInfo, "", test...)

			if !slices.EqualFunc(slogRecord, tintRecord, func(a, b replaceAttrParams) bool {
				return slices.Equal(a.Groups, b.Groups) && a.Attr.Equal(b.Attr)
			}) {
				t.Fatalf("(-want +got)\n- %v\n+ %v", slogRecord, tintRecord)
			}
		})
	}
}

// See https://github.com/golang/exp/blob/master/slog/benchmarks/benchmarks_test.go#L25
//
// Run e.g.:
//
//	go test -bench=. -count=10 | benchstat -col /h /dev/stdin
func BenchmarkLogAttrs(b *testing.B) {
	handler := []struct {
		Name string
		H    slog.Handler
	}{
		{"tint", tint.NewHandler(io.Discard, nil)},
		{"text", slog.NewTextHandler(io.Discard, nil)},
		{"json", slog.NewJSONHandler(io.Discard, nil)},
		{"discard", new(discarder)},
	}

	benchmarks := []struct {
		Name string
		F    func(*slog.Logger)
	}{
		{
			"5 args",
			func(logger *slog.Logger) {
				logger.LogAttrs(context.TODO(), slog.LevelInfo, testMessage,
					slog.String("string", testString),
					slog.Int("status", testInt),
					slog.Duration("duration", testDuration),
					slog.Time("time", testTime),
					slog.Any("error", errTest),
				)
			},
		},
		{
			"5 args custom level",
			func(logger *slog.Logger) {
				logger.LogAttrs(context.TODO(), slog.LevelInfo+1, testMessage,
					slog.String("string", testString),
					slog.Int("status", testInt),
					slog.Duration("duration", testDuration),
					slog.Time("time", testTime),
					slog.Any("error", errTest),
				)
			},
		},
		{
			"10 args",
			func(logger *slog.Logger) {
				logger.LogAttrs(context.TODO(), slog.LevelInfo, testMessage,
					slog.String("string", testString),
					slog.Int("status", testInt),
					slog.Duration("duration", testDuration),
					slog.Time("time", testTime),
					slog.Any("error", errTest),
					slog.String("string", testString),
					slog.Int("status", testInt),
					slog.Duration("duration", testDuration),
					slog.Time("time", testTime),
					slog.Any("error", errTest),
				)
			},
		},
		{
			"40 args",
			func(logger *slog.Logger) {
				logger.LogAttrs(context.TODO(), slog.LevelInfo, testMessage,
					slog.String("string", testString),
					slog.Int("status", testInt),
					slog.Duration("duration", testDuration),
					slog.Time("time", testTime),
					slog.Any("error", errTest),
					slog.String("string", testString),
					slog.Int("status", testInt),
					slog.Duration("duration", testDuration),
					slog.Time("time", testTime),
					slog.Any("error", errTest),
					slog.String("string", testString),
					slog.Int("status", testInt),
					slog.Duration("duration", testDuration),
					slog.Time("time", testTime),
					slog.Any("error", errTest),
					slog.String("string", testString),
					slog.Int("status", testInt),
					slog.Duration("duration", testDuration),
					slog.Time("time", testTime),
					slog.Any("error", errTest),
					slog.String("string", testString),
					slog.Int("status", testInt),
					slog.Duration("duration", testDuration),
					slog.Time("time", testTime),
					slog.Any("error", errTest),
					slog.String("string", testString),
					slog.Int("status", testInt),
					slog.Duration("duration", testDuration),
					slog.Time("time", testTime),
					slog.Any("error", errTest),
					slog.String("string", testString),
					slog.Int("status", testInt),
					slog.Duration("duration", testDuration),
					slog.Time("time", testTime),
					slog.Any("error", errTest),
					slog.String("string", testString),
					slog.Int("status", testInt),
					slog.Duration("duration", testDuration),
					slog.Time("time", testTime),
					slog.Any("error", errTest),
				)
			},
		},
		{
			"error",
			func(logger *slog.Logger) {
				logger.LogAttrs(context.TODO(), slog.LevelError, testMessage,
					tint.Err(errTest),
				)
			},
		},
	}

	for _, h := range handler {
		b.Run("h="+h.Name, func(b *testing.B) {
			for _, bench := range benchmarks {
				b.Run(bench.Name, func(b *testing.B) {
					b.ReportAllocs()
					logger := slog.New(h.H)
					for i := 0; i < b.N; i++ {
						bench.F(logger)
					}
				})
			}
		})
	}
}

// discarder is a slog.Handler that discards all records.
type discarder struct{}

func (*discarder) Enabled(context.Context, slog.Level) bool   { return true }
func (*discarder) Handle(context.Context, slog.Record) error  { return nil }
func (d *discarder) WithAttrs(attrs []slog.Attr) slog.Handler { return d }
func (d *discarder) WithGroup(name string) slog.Handler       { return d }

var (
	testMessage  = "Test logging, but use a somewhat realistic message length."
	testTime     = time.Date(2022, time.May, 1, 0, 0, 0, 0, time.UTC)
	testString   = "7e3b3b2aaeff56a7108fe11e154200dd/7819479873059528190"
	testInt      = 32768
	testDuration = 23 * time.Second
	errTest      = errors.New("fail")
)<|MERGE_RESOLUTION|>--- conflicted
+++ resolved
@@ -363,7 +363,6 @@
 			},
 			Want: `Nov 10 23:00:00.000 INF test key="{A:123 B:<nil>}"`,
 		},
-<<<<<<< HEAD
 		{ // https://github.com/lmittmann/tint/issues/59
 			Opts: &tint.Options{
 				NoColor: false,
@@ -399,7 +398,7 @@
 				l.Info("test", "color", "\033[92mgreen quoted\033[0m")
 			},
 			Want: `Nov 10 23:00:00.000 INF test color="green quoted"`,
-=======
+		},
 		{ // https://github.com/lmittmann/tint/pull/66
 			F: func(l *slog.Logger) {
 				errAttr := tint.Err(errors.New("fail"))
@@ -407,7 +406,6 @@
 				l.Error("test", errAttr)
 			},
 			Want: `Nov 10 23:00:00.000 ERR test error=fail`,
->>>>>>> bd5634ca
 		},
 	}
 
